--- conflicted
+++ resolved
@@ -328,11 +328,6 @@
         show_progress_bar=log_config.show_progress_bar if log_config else True
     )
     
-<<<<<<< HEAD
-=======
-    # best_config, best_score, best_pipeline = optimizer.optimize()
-
->>>>>>> 3ab7e96d
     results = optimizer.optimize()
     
     return {
@@ -344,16 +339,4 @@
             "completed_trials": len(optimizer.study.trials),
             "optimization_time": optimizer.study.trials[-1].datetime_complete - optimizer.study.trials[0].datetime_start
         }
-    }
-
-    
-    # return {
-    #     "best_config": best_config,
-    #     "best_score": best_score,
-    #     "best_pipeline": best_pipeline,
-    #     "study_statistics": {
-    #         "n_trials": options_config.optimization.n_trials,
-    #         "completed_trials": len(optimizer.study.trials),
-    #         "optimization_time": optimizer.study.trials[-1].datetime_complete - optimizer.study.trials[0].datetime_start
-    #     }
-    # }+    }